{
  "name": "@tccl/webdeploy",
  "version": "0.2.0",
  "description": "A utility for building and deploying websites from git repositories",
  "main": "webdeploy.js",
  "scripts": {},
  "repository": {
    "type": "git",
    "url": "https://tccl-apps/git/webdeploy/webdeploy.git"
  },
  "bin": {
    "webdeploy": "./webdeploy.js"
  },
  "author": "Roger Gee",
  "license": "MIT",
  "dependencies": {
<<<<<<< HEAD
    "colors": "^1.3.0",
    "commander": "^2.15.1",
    "nodegit": "^0.20.3",
    "require-from-string": "^2.0.2",
    "tar": "^4.4.6"
=======
    "colors": "^1.3.2",
    "commander": "^2.19.0",
    "nodegit": "^0.23.0",
    "require-from-string": "^2.0.2"
>>>>>>> 7d7000fd
  }
}<|MERGE_RESOLUTION|>--- conflicted
+++ resolved
@@ -14,17 +14,10 @@
   "author": "Roger Gee",
   "license": "MIT",
   "dependencies": {
-<<<<<<< HEAD
-    "colors": "^1.3.0",
-    "commander": "^2.15.1",
-    "nodegit": "^0.20.3",
-    "require-from-string": "^2.0.2",
-    "tar": "^4.4.6"
-=======
     "colors": "^1.3.2",
     "commander": "^2.19.0",
     "nodegit": "^0.23.0",
-    "require-from-string": "^2.0.2"
->>>>>>> 7d7000fd
+    "require-from-string": "^2.0.2",
+    "tar": "^4.4.8"
   }
 }