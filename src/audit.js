// audit.js

<<<<<<< HEAD
const fs = require("fs");
const pathModule = require("path");
const { format } = require("util");

const sysconfig = require("./sysconfig").config;
const pluginModule = require("./plugins");
const pluginCache = require("./plugin-cache");
const { WebdeployError } = require("./error");

/**
 * Audits plugins that are required for a given build/deploy run. A
 * PluginAuditor installs missing plugins in the per-user plugin cache.
 */
=======
const plugins = require("./plugins");

// Cache plugins that have been audited here. Plugins are keyed by their
// fully-qualified names.

const auditedPlugins = {}

function addAuditedPlugin(pluginInfo) {
    var pluginId = plugins.makeFullPluginId(pluginInfo,pluginInfo.pluginKind);

    if (pluginId in auditedPlugins) {
        return auditedPlugins[pluginId];
    }

    var pluginObject = plugins.loadPluginByKind(pluginInfo,pluginInfo.pluginKind);

    auditedPlugins[pluginId] = pluginObject;

    return pluginObject;
}

function addRequiresPlugins(requires,kind) {
    let keys = Object.keys(requires);

    for (let i = 0;i < keys.length;++i) {
        let k = keys[i];

        let pluginInfo = {
            pluginId: k,
            pluginVersion: requires[k],
            pluginKind: kind
        }

        addAuditedPlugin(pluginInfo);
    }
}

>>>>>>> 7d7000fd
class PluginAuditor {
    constructor() {
        this.orders = [];
    }

    /**
     * Adds an auditing order to the auditor.
     *
     * @param Array plugins
     *   List of plugin loader objects denoting the plugins to load. Each object
     *   should be augmented with the plugin kind as well (enumerated in
     *   plugins.PLUGIN_KINDS).
     * @param Function callback
     *  A callback to invoke with the loaded plugins. The callback is passed the
     *  same plugins array; each object in this array will have been updated to
     *  contain a 'pluginObject' property that contains the loaded plugin.
     */
    addOrder(plugins,callback) {
        this.orders.push({
            plugins,
            callback
        })
    }

    forEach(callback) {
        return this.pluginList.forEach(callback);
    }

    /**
     * Ensures that the local environment can load the set of plugins previously
     * supplied.
     *
     * @return Promise A Promise that resolves when all plugins have been audited.
     */
    audit() {
      return new Promise((resolve,reject) => {
          const PLUGIN_DIRS = sysconfig.pluginDirectories;
          const N = this.pluginList.length;
          var count = 0;
          var rejected = false;

          function donefn() {
              if (++count >= N) {
                  resolve();
              }
          }

          function errfn(err) {
              rejected = true;
              reject(err);
          }

          for (let i = 0;!rejected && i < this.pluginList.length;++i) {
              let index = 0;
              let pluginInfo = this.pluginList[i];
              let { pluginId, pluginVersion } = pluginInfo;

              // Make fully-qualified plugin ID with version. Omit version if
              // latest; this allows us to maintain latest and versioned
              // separately.
              if (pluginVersion && pluginVersion != "latest") {
                  pluginId = format("%s@%s",pluginId,pluginVersion);
              }

              if (pluginModule.isDefaultPlugin(pluginInfo)) {
                  donefn();
                  continue;
              }

              function completefn() {
                  if (rejected) {
                      return;
                  }

                  if (index < PLUGIN_DIRS.length) {
                      let next = pathModule.join(PLUGIN_DIRS[index++],pluginId)

                      fs.stat(next, (err,stats) => {
                          if (!err && stats.isDirectory()) {
                              donefn();
                          }
                          else {
                              completefn();
                          }
                      })
                  }
                  else {
                      if (!pluginInfo.pluginVersion) {
                          errfn(new WebdeployError(
                              format("Plugin '%s' must have a version constraint",pluginId)));
                          return;
                      }

<<<<<<< HEAD
                      pluginCache.installPluginDirect(pluginInfo,donefn,errfn);
                  }
              }
=======
        // For now, we just assume all plugins are audited.

        for (let i = 0;i < this.orders.length;++i) {
            let order = this.orders[i];

            for (let j = 0;j < order.plugins.length;++j) {
                let plugin = order.plugins[j];

                plugin.pluginObject = addAuditedPlugin(plugin);

                // Add any required plugins as well.
                if (plugin.pluginObject.requires) {
                    let requires = plugin.pluginObject.requires;

                    if (requires.build) {
                        addRequiresPlugins(requires.build,plugins.PLUGIN_KINDS.BUILD_PLUGIN);
                    }
                    if (requires.deploy) {
                        addRequiresPlugins(requires.deploy,plugins.PLUGIN_KINDS.DEPLOY_PLUGIN);
                    }
                }
            }

            order.callback(order.plugins);
        }
>>>>>>> 7d7000fd

              completefn();
          }
      })
    }
}

function lookupAuditedPlugin(pluginInfo,kind) {
    var pluginId = plugins.makeFullPluginId(pluginInfo,kind);
    if (!(pluginId in auditedPlugins)) {
        throw new Error("Plugin '" + pluginId + "' was not in the set of audited plugins");
    }

    return auditedPlugins[pluginId];
}

function lookupBuildPlugin(pluginInfo) {
    var plugin = plugins.lookupDefaultBuildPlugin(pluginInfo);
    if (!plugin) {
        plugin = lookupAuditedPlugin(pluginInfo,plugins.PLUGIN_KINDS.BUILD_PLUGIN);
    }

    return plugin;
}

function lookupDeployPlugin(pluginInfo) {
    var plugin = plugins.lookupDefaultDeployPlugin(pluginInfo);
    if (!plugin) {
        plugin = lookupAuditedPlugin(pluginInfo,plugins.PLUGIN_KINDS.DEPLOY_PLUGIN);
    }

    return plugin;
}

module.exports = {
    PluginAuditor,

    lookupBuildPlugin,
    lookupDeployPlugin
}<|MERGE_RESOLUTION|>--- conflicted
+++ resolved
@@ -1,6 +1,5 @@
 // audit.js
 
-<<<<<<< HEAD
 const fs = require("fs");
 const pathModule = require("path");
 const { format } = require("util");
@@ -10,52 +9,33 @@
 const pluginCache = require("./plugin-cache");
 const { WebdeployError } = require("./error");
 
+// Cache plugins that have been audited here. Plugins are keyed by their
+// fully-qualified names.
+
+const auditedPlugins = {}
+
+function addAuditedPlugin(pluginInfo) {
+    var pluginId = pluginModule.makeFullPluginId(pluginInfo,pluginInfo.pluginKind);
+
+    if (pluginId in auditedPlugins) {
+        return auditedPlugins[pluginId];
+    }
+
+    var pluginObject = pluginModule.loadPluginByKind(pluginInfo,pluginInfo.pluginKind);
+
+    auditedPlugins[pluginId] = pluginObject;
+
+    return pluginObject;
+}
+
 /**
  * Audits plugins that are required for a given build/deploy run. A
  * PluginAuditor installs missing plugins in the per-user plugin cache.
  */
-=======
-const plugins = require("./plugins");
-
-// Cache plugins that have been audited here. Plugins are keyed by their
-// fully-qualified names.
-
-const auditedPlugins = {}
-
-function addAuditedPlugin(pluginInfo) {
-    var pluginId = plugins.makeFullPluginId(pluginInfo,pluginInfo.pluginKind);
-
-    if (pluginId in auditedPlugins) {
-        return auditedPlugins[pluginId];
-    }
-
-    var pluginObject = plugins.loadPluginByKind(pluginInfo,pluginInfo.pluginKind);
-
-    auditedPlugins[pluginId] = pluginObject;
-
-    return pluginObject;
-}
-
-function addRequiresPlugins(requires,kind) {
-    let keys = Object.keys(requires);
-
-    for (let i = 0;i < keys.length;++i) {
-        let k = keys[i];
-
-        let pluginInfo = {
-            pluginId: k,
-            pluginVersion: requires[k],
-            pluginKind: kind
-        }
-
-        addAuditedPlugin(pluginInfo);
-    }
-}
-
->>>>>>> 7d7000fd
 class PluginAuditor {
     constructor() {
         this.orders = [];
+        this.plugins = {};
     }
 
     /**
@@ -63,7 +43,7 @@
      *
      * @param Array plugins
      *   List of plugin loader objects denoting the plugins to load. Each object
-     *   should be augmented with the plugin kind as well (enumerated in
+     *   should be augmented with the 'pluginKind' as well (enumerated in
      *   plugins.PLUGIN_KINDS).
      * @param Function callback
      *  A callback to invoke with the loaded plugins. The callback is passed the
@@ -75,10 +55,21 @@
             plugins,
             callback
         })
-    }
-
-    forEach(callback) {
-        return this.pluginList.forEach(callback);
+
+        this.addPlugins(plugins);
+    }
+
+    addPlugins(plugins,kind) {
+        for (let i = 0;i < plugins.length;++i) {
+            var plugin = plugins[i];
+            var pluginId = pluginModule.makeFullPluginId(plugin,plugin.pluginKind);
+
+            if (pluginId in this.plugins) {
+                continue;
+            }
+
+            this.plugins[pluginId] = plugin;
+        }
     }
 
     /**
@@ -88,104 +79,112 @@
      * @return Promise A Promise that resolves when all plugins have been audited.
      */
     audit() {
-      return new Promise((resolve,reject) => {
-          const PLUGIN_DIRS = sysconfig.pluginDirectories;
-          const N = this.pluginList.length;
-          var count = 0;
-          var rejected = false;
-
-          function donefn() {
-              if (++count >= N) {
-                  resolve();
-              }
-          }
-
-          function errfn(err) {
-              rejected = true;
-              reject(err);
-          }
-
-          for (let i = 0;!rejected && i < this.pluginList.length;++i) {
-              let index = 0;
-              let pluginInfo = this.pluginList[i];
-              let { pluginId, pluginVersion } = pluginInfo;
-
-              // Make fully-qualified plugin ID with version. Omit version if
-              // latest; this allows us to maintain latest and versioned
-              // separately.
-              if (pluginVersion && pluginVersion != "latest") {
-                  pluginId = format("%s@%s",pluginId,pluginVersion);
-              }
-
-              if (pluginModule.isDefaultPlugin(pluginInfo)) {
-                  donefn();
-                  continue;
-              }
-
-              function completefn() {
-                  if (rejected) {
-                      return;
-                  }
-
-                  if (index < PLUGIN_DIRS.length) {
-                      let next = pathModule.join(PLUGIN_DIRS[index++],pluginId)
-
-                      fs.stat(next, (err,stats) => {
-                          if (!err && stats.isDirectory()) {
-                              donefn();
-                          }
-                          else {
-                              completefn();
-                          }
-                      })
-                  }
-                  else {
-                      if (!pluginInfo.pluginVersion) {
-                          errfn(new WebdeployError(
-                              format("Plugin '%s' must have a version constraint",pluginId)));
-                          return;
-                      }
-
-<<<<<<< HEAD
-                      pluginCache.installPluginDirect(pluginInfo,donefn,errfn);
-                  }
-              }
-=======
-        // For now, we just assume all plugins are audited.
-
-        for (let i = 0;i < this.orders.length;++i) {
-            let order = this.orders[i];
-
-            for (let j = 0;j < order.plugins.length;++j) {
-                let plugin = order.plugins[j];
-
+        const PLUGIN_DIRS = sysconfig.pluginDirectories;
+        const orders = this.orders;
+
+        var queue = Object.values(this.plugins);
+        queue.pop = Array.prototype.shift;
+
+        return new Promise((resolve,reject) => {
+            var rejected = false;
+
+            nextfn();
+
+            function donefn(plugin) {
+                // Load the plugin and attach to loader info. Enqueue any required plugins here.
                 plugin.pluginObject = addAuditedPlugin(plugin);
-
-                // Add any required plugins as well.
                 if (plugin.pluginObject.requires) {
-                    let requires = plugin.pluginObject.requires;
+                    var requires = plugin.pluginObject.requires;
 
                     if (requires.build) {
-                        addRequiresPlugins(requires.build,plugins.PLUGIN_KINDS.BUILD_PLUGIN);
+                        for (let i = 0;i < requires.build.length;++i) {
+                            var newPlugin = {pluginKind: PLUGIN_KINDS.BUILD_PLUGIN};
+                            Object.assign(newPlugin,requires.build[i]);
+                            queue.push(newPlugin);
+                        }
                     }
                     if (requires.deploy) {
-                        addRequiresPlugins(requires.deploy,plugins.PLUGIN_KINDS.DEPLOY_PLUGIN);
-                    }
-                }
-            }
-
-            order.callback(order.plugins);
-        }
->>>>>>> 7d7000fd
-
-              completefn();
-          }
-      })
+                        for (let i = 0;i < requires.deploy.length;++i) {
+                            var newPlugin = {pluginKind: PLUGIN_KINDS.DEPLOY_PLUGIN};
+                            Object.assign(newPlugin,requires.deploy[i]);
+                            queue.push(newPlugin);
+                        }
+                    }
+                }
+
+                // Resolve the promise if we are done. Otherwise continue processing.
+                if (queue.length == 0) {
+                    // Resolve all orders by calling the callbacks.
+                    orders.forEach((order) => {
+                        order.callback(order.plugins);
+                    })
+
+                    resolve();
+                }
+                else {
+                    nextfn();
+                }
+            }
+
+            function errfn(err) {
+                rejected = true;
+                reject(err);
+            }
+
+            function nextfn() {
+                let pluginInfo = queue.pop();
+                let index = 0;
+
+                let { pluginId, pluginVersion } = pluginInfo;
+
+                // Make fully-qualified plugin ID with version. Omit version if
+                // latest; this allows us to maintain latest and versioned
+                // separately.
+                if (pluginVersion && pluginVersion != "latest") {
+                    pluginId = pluginModule.makeFullPluginId(pluginInfo,pluginInfo.pluginKind);
+                }
+
+                if (pluginModule.isDefaultPlugin(pluginInfo)) {
+                    donefn(pluginInfo);
+                    return;
+                }
+
+                function completefn() {
+                    if (rejected) {
+                        return;
+                    }
+
+                    if (index < PLUGIN_DIRS.length) {
+                        let next = pathModule.join(PLUGIN_DIRS[index++],pluginId);
+
+                        fs.stat(next, (err,stats) => {
+                            if (!err && stats.isDirectory()) {
+                                donefn(pluginInfo);
+                            }
+                            else {
+                                completefn();
+                            }
+                        })
+                    }
+                    else {
+                        if (!pluginInfo.pluginVersion) {
+                            errfn(new WebdeployError(
+                                format("Plugin '%s' must have a version constraint",pluginId)));
+                        }
+                        else {
+                            pluginCache.installPluginDirect(pluginInfo,donefn,errfn);
+                        }
+                    }
+                }
+
+                completefn();
+            }
+        })
     }
 }
 
 function lookupAuditedPlugin(pluginInfo,kind) {
-    var pluginId = plugins.makeFullPluginId(pluginInfo,kind);
+    var pluginId = pluginModule.makeFullPluginId(pluginInfo,kind);
     if (!(pluginId in auditedPlugins)) {
         throw new Error("Plugin '" + pluginId + "' was not in the set of audited plugins");
     }
@@ -194,18 +193,18 @@
 }
 
 function lookupBuildPlugin(pluginInfo) {
-    var plugin = plugins.lookupDefaultBuildPlugin(pluginInfo);
+    var plugin = pluginModule.lookupDefaultBuildPlugin(pluginInfo);
     if (!plugin) {
-        plugin = lookupAuditedPlugin(pluginInfo,plugins.PLUGIN_KINDS.BUILD_PLUGIN);
+        plugin = lookupAuditedPlugin(pluginInfo,pluginModule.PLUGIN_KINDS.BUILD_PLUGIN);
     }
 
     return plugin;
 }
 
 function lookupDeployPlugin(pluginInfo) {
-    var plugin = plugins.lookupDefaultDeployPlugin(pluginInfo);
+    var plugin = pluginModule.lookupDefaultDeployPlugin(pluginInfo);
     if (!plugin) {
-        plugin = lookupAuditedPlugin(pluginInfo,plugins.PLUGIN_KINDS.DEPLOY_PLUGIN);
+        plugin = lookupAuditedPlugin(pluginInfo,pluginModule.PLUGIN_KINDS.DEPLOY_PLUGIN);
     }
 
     return plugin;
