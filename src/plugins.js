--- conflicted
+++ resolved
@@ -13,39 +13,6 @@
     DEPLOY_PLUGIN: 1
 }
 
-<<<<<<< HEAD
-function mkdirParents(path,base) {
-    var parsed = pathModule.parse(path);
-
-    if (!base) {
-        path = parsed.root;
-
-        if (parsed.dir.substr(0,parsed.root.length) == parsed.root) {
-            parsed.dir = parsed.dir.substr(parsed.root.length);
-        }
-    }
-    else {
-        // Assume base exists.
-        path = base;
-    }
-
-    var parts = pathModule.join(parsed.dir,parsed.base).split(pathModule.sep)
-        .filter((x) => {
-            return Boolean(x);
-        })
-
-    for (var i = 0;i < parts.length;++i) {
-        path = pathModule.join(path,parts[i]);
-
-        try {
-            fs.mkdirSync(path);
-        } catch (err) {
-            if (err.code !== 'EEXIST') {
-                throw err;
-            }
-        }
-    }
-=======
 function makeFullPluginId(pluginInfo) {
     var { pluginId, pluginVersion } = pluginInfo;
 
@@ -54,7 +21,6 @@
     }
 
     return pluginId;
->>>>>>> cc0a0df3
 }
 
 function parseFullPluginId(pluginIdString) {
